--- conflicted
+++ resolved
@@ -50,10 +50,6 @@
                 base(typeof(IHsvLoadExtractOptions), typeof(IHsvLoadExtractOption),
                      typeof(HSV_METADATALOAD_OPTION), mdl.HsvMetadataLoad.LoadOptions)
             {
-<<<<<<< HEAD
-                // TODO: Tell base class about enum on FileFormat
-=======
->>>>>>> d9abcf4e
             }
         }
 
@@ -83,10 +79,6 @@
                 base(typeof(IHsvLoadExtractOptions), typeof(IHsvLoadExtractOption),
                      typeof(HSV_METADATAEXTRACT_OPTION), mdl.HsvMetadataLoad.ExtractOptions)
             {
-<<<<<<< HEAD
-                // TODO: Tell base class about enum on FileFormat
-=======
->>>>>>> d9abcf4e
             }
         }
 
